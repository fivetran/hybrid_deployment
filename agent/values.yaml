--- conflicted
+++ resolved
@@ -5,13 +5,11 @@
   data_volume_pvc: "test-pvc"
   token: "YWN0aXZpdHlfZGVsaXJpdW06djVkWkJobm81NXpQM3dlY3J2MUd0ZFJtN0Fo"
   annotations: {}
-<<<<<<< HEAD
   service_account:
   role_annotations: {}
   deployment_annotations: {}
   sa_annotations: {}
-=======
->>>>>>> 820dc2a9
+
 
 labels: {}
 node_selector: {}
